--- conflicted
+++ resolved
@@ -1,5 +1,4 @@
 """
-<<<<<<< HEAD
 Policies for validating commit messages in PR Reviewer tools.
 
 This module provides functions to check commit messages for compliance with Conventional Commits
@@ -23,12 +22,6 @@
         ConventionalCommitPolicy,
         RequireIssueNumberPolicy,
     )
-=======
-Commit message policy checks for PR reviewer tool.
-Provides functions to validate commit messages against configured policies.
-"""
-
->>>>>>> 9131bf33
 import re
 from typing import Dict, List, Optional, Pattern, Tuple
 
@@ -42,13 +35,10 @@
     r"(?P<subject>.+)$"
 )
 
-<<<<<<< HEAD
 CONVENTIONAL_COMMIT_REGEX = re.compile(
     r"^(?P<type>[a-zA-Z_]+)(?:\((?P<scope>[^\)]+)\))?(?P<breaking>!)?: (?P<subject>.+)$"
 )
 
-=======
->>>>>>> 9131bf33
 
 def check_conventional_commit_format(
     commit_subject: str,  # The first line of the commit message
@@ -85,31 +75,18 @@
             f"Commit {commit_sha[:7]}: Type '{commit_type}' is not one of the allowed types: "
             f"{', '.join(policy.types)}."
         )
-
-<<<<<<< HEAD
-    # Could add more checks: scope format, subject length, presence of body for breaking change,
-    # etc. For now, focusing on type and basic structure.
-=======
     # Could add more checks: scope format, subject length,
     # presence of body for breaking change, etc.
     # For now, focusing on type and basic structure.
->>>>>>> 9131bf33
 
     return violations
 
 
 def check_commit_for_issue_number(
-<<<<<<< HEAD
     commit_message_body: str,  # Full commit message body (excluding subject, or full message)
     pr_title: Optional[str],  # Placeholder for future use  # noqa: ARG001
     pr_body: Optional[str],  # Placeholder for future use  # noqa: ARG001
     commit_sha: str,  # For context in violation messages
-=======
-    commit_message_body: str,
-    pr_title: Optional[str],
-    pr_body: Optional[str],
-    commit_sha: str,
->>>>>>> 9131bf33
     policy: RequireIssueNumberPolicy,
 ) -> List[str]:
     """
@@ -129,13 +106,9 @@
     if not policy.enabled or not policy.pattern:
         return violations
 
-<<<<<<< HEAD
-    text_to_check: List[Tuple[str, str]] = []  # List of (text_source_name, text_content)
-=======
     text_to_check: List[Tuple[str, str]] = (
         []
     )  # List of (text_source_name, text_content)
->>>>>>> 9131bf33
 
     if policy.in_commit_body:
         text_to_check.append(("commit message body", commit_message_body))
@@ -180,24 +153,16 @@
 
     commit_sha = commit_details.get("sha", "UnknownSHA")
     commit_subject = commit_details.get("message_subject", "")
-<<<<<<< HEAD
-    commit_body = commit_details.get("message_body", "")  # Full message body after subject
-=======
     commit_body = commit_details.get(
         "message_body", ""
     )  # Full message body after subject
->>>>>>> 9131bf33
 
     # Conventional Commit Check
     if policy.conventional_commit.enabled:
         violations.extend(
-<<<<<<< HEAD
-            check_conventional_commit_format(commit_subject, commit_sha, policy.conventional_commit)
-=======
             check_conventional_commit_format(
                 commit_subject, commit_sha, policy.conventional_commit
             )
->>>>>>> 9131bf33
         )
 
     # Require Issue Number Check
@@ -205,11 +170,7 @@
     if policy.require_issue_number.enabled:
         violations.extend(
             check_commit_for_issue_number(
-<<<<<<< HEAD
                 commit_message_body=commit_body,  # commit_details.get("message", "") for full msg
-=======
-                commit_message_body=commit_body,
->>>>>>> 9131bf33
                 pr_title=None,  # Placeholder
                 pr_body=None,  # Placeholder
                 commit_sha=commit_sha,
